--- conflicted
+++ resolved
@@ -421,10 +421,6 @@
         create_dedup_script(report['duplicates'])
 
     if args.sync or args.consolidate:
-<<<<<<< HEAD
-        create_sync_script(report['missing'], get_dirs(c), copy=not args.move)
-=======
-        create_sync_script(report['missing'], get_dirs(cursor))
->>>>>>> e9cb58da
+        create_sync_script(report['missing'], get_dirs(cursor), copy=not args.move)
 
     conn.close()